using Silk.NET.SDL;
using SixLabors.ImageSharp;
using SixLabors.ImageSharp.PixelFormats;

namespace TheAdventure{
    public unsafe class GameRenderer
    {
        public struct TextureInfo{
            public int Width {get;set;}
            public int Height {get;set;}
            public int PixelDataSize{get { return Width * Height * 4; }}
        }

        Dictionary<int, IntPtr> _texturePointers;
        Dictionary<int, TextureInfo> _textureInformation;
        int _index = 0;

        private Sdl _sdl;
        private Renderer* _renderer;
        private GameWindow _window;
        private GameLogic _gameLogic;

        private Dictionary<int, IntPtr> _textures;
        private Dictionary<int, TextureData> _textureData;
        private int _textureId;

        private static GameRenderer _singleton;
        private DateTimeOffset _lastFrameRenderedAt = DateTimeOffset.MinValue;

        public GameRenderer(Sdl sdl, GameWindow gameWindow, GameLogic gameLogic){
            _window = gameWindow;
            _gameLogic = gameLogic;
            _sdl = sdl;
            _renderer = (Renderer*)gameWindow.CreateRenderer();
<<<<<<< HEAD
            _textures = new Dictionary<int, IntPtr>();
            _textureData = new Dictionary<int, TextureData>();

            // TODO: Check if _singleton is not null, if it is, clear resources.

            _singleton = this;
        }

        public static int LoadTexture(string fileName, out TextureData textureData)
        {
            using (var fStream = new FileStream(fileName, FileMode.Open)){
                var image = Image.Load<Rgba32>(fStream);
                textureData = new TextureData(){
                    Width = image.Width,
                    Height = image.Height
                };
                var imageRAWData = new byte[textureData.Width * textureData.Height * 4];
                image.CopyPixelDataTo(imageRAWData.AsSpan());
                fixed(byte* data = imageRAWData)
                {
                    var imageSurface = _singleton._sdl.CreateRGBSurfaceWithFormatFrom(data, textureData.Width, textureData.Height, 8, textureData.Width * 4, (uint)PixelFormatEnum.Rgba32);
                    var imageTexture = _singleton._sdl.CreateTextureFromSurface(_singleton._renderer, imageSurface);
                    _singleton._sdl.FreeSurface(imageSurface);
                    _singleton._textureData[_singleton._textureId] = textureData;
                    _singleton._textures[_singleton._textureId] = (IntPtr)imageTexture;
            }
            }
            return _singleton._textureId++;
        }

        public void RenderGameObject(RenderableGameObject gameObject){
            if(_textures.TryGetValue(gameObject.TextureId, out var imageTexture)){
                    _sdl.RenderCopyEx(_renderer, (Texture*)imageTexture, gameObject.TextureSource, 
                                      gameObject.TextureDestination,
                                      gameObject.TextureRotation,
                                      gameObject.TextureRotationCenter, RendererFlip.None);
            }
=======
            _textureInformation = new Dictionary<int, TextureInfo>();
            _texturePointers = new Dictionary<int, nint>();
>>>>>>> bfeb6f2f
        }

        public void Render(){
            _sdl.RenderClear(_renderer);
<<<<<<< HEAD

            var timeSinceLastFrame = 0;
            if (_lastFrameRenderedAt > DateTimeOffset.MinValue){
                timeSinceLastFrame = (int)DateTimeOffset.UtcNow.Subtract(_lastFrameRenderedAt).TotalMilliseconds;
            }



            _gameLogic.RenderAllObjects(timeSinceLastFrame, this);

            _lastFrameRenderedAt = DateTimeOffset.UtcNow;

            /*foreach(var gameObject in _gameLogic.GetAllRenderableObjects()){
                RenderGameObject(gameObject);
            }*/

            _sdl.RenderPresent(_renderer);
=======
            foreach(var renderable in _gameLogic.GetRenderables()){
                if(renderable.TextureId > -1 &&
                   _texturePointers.TryGetValue(renderable.TextureId, out var texturePointer)){
                    _sdl.RenderCopyEx(_renderer, (Texture*)texturePointer, renderable.TextureSource, renderable.TextureDestination, 0, new Silk.NET.SDL.Point(0, 0), RendererFlip.None);
                }
            }
            _sdl.RenderPresent(_renderer);
        }

        public int LoadTexture(string fileName, out TextureInfo textureInfo)
        {
            using (var fStream = new FileStream(fileName, FileMode.Open, FileAccess.Read, FileShare.Read)){
                var image = Image.Load<Rgba32>(fStream);
                textureInfo = new TextureInfo() {
                    Width = image.Width,
                    Height = image.Height,
                };
                var imageRAWData = new byte[textureInfo.PixelDataSize];
                image.CopyPixelDataTo(imageRAWData.AsSpan());
                Surface* imageSurface = null;
                Texture* imageTexture = null;
                fixed(byte* data = imageRAWData)
                {
                    imageSurface = _sdl.CreateRGBSurfaceWithFormatFrom(data, textureInfo.Width, textureInfo.Height, 8, textureInfo.Width * 4, (uint)PixelFormatEnum.Rgba32);
                    imageTexture = _sdl.CreateTextureFromSurface(_renderer, imageSurface); 
                    _sdl.FreeSurface(imageSurface);
                }
                if(imageTexture != null)
                {
                    _texturePointers[_index] = (IntPtr)imageTexture;
                    _textureInformation[_index] = textureInfo;
                    return _index++;
                }
                else{
                    return -1;
                }
            }
>>>>>>> bfeb6f2f
        }
    }
}<|MERGE_RESOLUTION|>--- conflicted
+++ resolved
@@ -32,7 +32,6 @@
             _gameLogic = gameLogic;
             _sdl = sdl;
             _renderer = (Renderer*)gameWindow.CreateRenderer();
-<<<<<<< HEAD
             _textures = new Dictionary<int, IntPtr>();
             _textureData = new Dictionary<int, TextureData>();
 
@@ -70,71 +69,21 @@
                                       gameObject.TextureRotation,
                                       gameObject.TextureRotationCenter, RendererFlip.None);
             }
-=======
-            _textureInformation = new Dictionary<int, TextureInfo>();
-            _texturePointers = new Dictionary<int, nint>();
->>>>>>> bfeb6f2f
         }
 
         public void Render(){
             _sdl.RenderClear(_renderer);
-<<<<<<< HEAD
 
             var timeSinceLastFrame = 0;
             if (_lastFrameRenderedAt > DateTimeOffset.MinValue){
                 timeSinceLastFrame = (int)DateTimeOffset.UtcNow.Subtract(_lastFrameRenderedAt).TotalMilliseconds;
             }
 
-
-
             _gameLogic.RenderAllObjects(timeSinceLastFrame, this);
 
             _lastFrameRenderedAt = DateTimeOffset.UtcNow;
 
-            /*foreach(var gameObject in _gameLogic.GetAllRenderableObjects()){
-                RenderGameObject(gameObject);
-            }*/
-
             _sdl.RenderPresent(_renderer);
-=======
-            foreach(var renderable in _gameLogic.GetRenderables()){
-                if(renderable.TextureId > -1 &&
-                   _texturePointers.TryGetValue(renderable.TextureId, out var texturePointer)){
-                    _sdl.RenderCopyEx(_renderer, (Texture*)texturePointer, renderable.TextureSource, renderable.TextureDestination, 0, new Silk.NET.SDL.Point(0, 0), RendererFlip.None);
-                }
-            }
-            _sdl.RenderPresent(_renderer);
-        }
-
-        public int LoadTexture(string fileName, out TextureInfo textureInfo)
-        {
-            using (var fStream = new FileStream(fileName, FileMode.Open, FileAccess.Read, FileShare.Read)){
-                var image = Image.Load<Rgba32>(fStream);
-                textureInfo = new TextureInfo() {
-                    Width = image.Width,
-                    Height = image.Height,
-                };
-                var imageRAWData = new byte[textureInfo.PixelDataSize];
-                image.CopyPixelDataTo(imageRAWData.AsSpan());
-                Surface* imageSurface = null;
-                Texture* imageTexture = null;
-                fixed(byte* data = imageRAWData)
-                {
-                    imageSurface = _sdl.CreateRGBSurfaceWithFormatFrom(data, textureInfo.Width, textureInfo.Height, 8, textureInfo.Width * 4, (uint)PixelFormatEnum.Rgba32);
-                    imageTexture = _sdl.CreateTextureFromSurface(_renderer, imageSurface); 
-                    _sdl.FreeSurface(imageSurface);
-                }
-                if(imageTexture != null)
-                {
-                    _texturePointers[_index] = (IntPtr)imageTexture;
-                    _textureInformation[_index] = textureInfo;
-                    return _index++;
-                }
-                else{
-                    return -1;
-                }
-            }
->>>>>>> bfeb6f2f
         }
     }
 }